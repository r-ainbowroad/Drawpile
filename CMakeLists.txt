--- conflicted
+++ resolved
@@ -8,11 +8,7 @@
 
 ### generic info
 set ( WEBSITE "http://drawpile.net/" )
-<<<<<<< HEAD
 set ( DRAWPILE_VERSION "2.0.0b1" )
-=======
-set ( DRAWPILE_VERSION "1.0.3" )
->>>>>>> 24caa30f
 
 ### protocol versions
 # see doc/protocol.md for protocol version history
