/*
   Drawpile - a collaborative drawing program.

   Copyright (C) 2014 Calle Laakkonen

   Drawpile is free software: you can redistribute it and/or modify
   it under the terms of the GNU General Public License as published by
   the Free Software Foundation, either version 3 of the License, or
   (at your option) any later version.

   Drawpile is distributed in the hope that it will be useful,
   but WITHOUT ANY WARRANTY; without even the implied warranty of
   MERCHANTABILITY or FITNESS FOR A PARTICULAR PURPOSE.  See the
   GNU General Public License for more details.

   You should have received a copy of the GNU General Public License
   along with Drawpile.  If not, see <http://www.gnu.org/licenses/>.
*/

#ifndef SESSIONDESC_H
#define SESSIONDESC_H

#include <QString>
#include <QMetaType>
#include <QList>
#include <QHostAddress>
#include <QDateTime>

namespace server {

class Session;
class Client;

/**
 * @brief Session identifier
 */
class SessionId {
public:
	SessionId() : _custom(false) { }
	SessionId(const QString &id, bool custom) : _id(id), _custom(custom) { }

	//! Get the ID string
	const QString &id() const { return _id; }

	//! Is this a user specified ID?
	bool isCustom() const { return _custom; }

	//! Generate a random session ID
	static SessionId randomId();

	//! Get a SessionId with a user specified ID
	static SessionId customId(const QString &id);

	operator QString() const { return _id; }
	bool isEmpty() const { return _id.isEmpty(); }

private:
	QString _id;
	bool _custom;
};

/**
 * @brief Information about an available session
 */
struct SessionDescription {
	SessionId id;
	QString protocolVersion;
	int userCount;
	int maxUsers;
	QString title;
	QByteArray passwordHash;
	QString founder;
	bool closed;
	bool persistent;
	bool nsfm;
	QDateTime startTime;

<<<<<<< HEAD
=======
	// Extended information
	float historySizeMb;
	float historyLimitMb;
	int historyStart;
	int historyEnd;


	// User information
	QList<UserDescription> users;

	// Private stuff
	QString hibernationFile;
	bool sessionTemplate; // like a hibernated session, except it is not deleted or overwritten

>>>>>>> 24caa30f
	SessionDescription();
	SessionDescription(const Session &session);
};

}

Q_DECLARE_METATYPE(server::SessionDescription)

#endif<|MERGE_RESOLUTION|>--- conflicted
+++ resolved
@@ -75,23 +75,6 @@
 	bool nsfm;
 	QDateTime startTime;
 
-<<<<<<< HEAD
-=======
-	// Extended information
-	float historySizeMb;
-	float historyLimitMb;
-	int historyStart;
-	int historyEnd;
-
-
-	// User information
-	QList<UserDescription> users;
-
-	// Private stuff
-	QString hibernationFile;
-	bool sessionTemplate; // like a hibernated session, except it is not deleted or overwritten
-
->>>>>>> 24caa30f
 	SessionDescription();
 	SessionDescription(const Session &session);
 };
@@ -100,4 +83,4 @@
 
 Q_DECLARE_METATYPE(server::SessionDescription)
 
-#endif+#endif
