--- conflicted
+++ resolved
@@ -182,12 +182,8 @@
 	void sendDeleteLayer(int id, bool merge);
 
 	// Drawing
-<<<<<<< HEAD
+	void forgetToolChange();
 	void sendToolChange(const canvas::ToolContext &ctx);
-=======
-	void forgetToolChange();
-	void sendToolChange(const drawingboard::ToolContext &ctx);
->>>>>>> 4fcae87f
 	void sendStroke(const paintcore::Point &point);
 	void sendStroke(const paintcore::PointVector &points);
 	void sendPenup();
