--- conflicted
+++ resolved
@@ -170,112 +170,12 @@
 
 void Client::sendChat(const QString &message, bool announce, bool action)
 {
-<<<<<<< HEAD
-	if(announce || m_recordedChat || _isloopback) {
-		_server->sendMessage(MessagePtr(new protocol::Chat(m_myId, message, announce, action)));
-=======
-	_server->sendMessage(MessagePtr(new protocol::Chat(_my_id, message, announce, action)));
+	_server->sendMessage(MessagePtr(new protocol::Chat(m_myId, message, announce, action)));
 }
 
 void Client::sendPinnedChat(const QString &message)
 {
-	_server->sendMessage(protocol::Chat::pin(_my_id, message));
-}
-
-void Client::sendOpCommand(const QString &command)
-{
-	_server->sendMessage(protocol::Chat::opCommand(_my_id, command));
-}
-
-void Client::sendLaserPointer(const QPointF &point, int trail)
-{
-	Q_ASSERT(trail>=0);
-	_server->sendMessage(MessagePtr(new protocol::MovePointer(_my_id, point.x() * 4, point.y() * 4, trail)));
-}
-
-void Client::sendMarker(const QString &text)
-{
-	// Keep markers private
-	handleMessage(MessagePtr(new protocol::Marker(_my_id, text)));
-}
-
-/**
- * @brief Send a list of commands to initialize the session in local mode
- * @param commands
- */
-void Client::sendLocalInit(const QList<protocol::MessagePtr> commands)
-{
-	Q_ASSERT(_isloopback);
-	foreach(protocol::MessagePtr msg, commands)
-		_loopback->sendMessage(msg);
-}
-
-void Client::sendLockUser(int userid, bool lock)
-{
-	Q_ASSERT(userid>0 && userid<256);
-	QString cmd;
-	if(lock)
-		cmd = "lock #";
-	else
-		cmd = "unlock #";
-	cmd += QString::number(userid);
-
-	sendOpCommand(cmd);
-}
-
-void Client::sendOpUser(int userid, bool op)
-{
-	Q_ASSERT(userid>0 && userid<256);
-	QString cmd;
-	if(op)
-		cmd = "op #";
-	else
-		cmd = "deop #";
-	cmd += QString::number(userid);
-
-	sendOpCommand(cmd);
-}
-
-void Client::sendKickUser(int userid)
-{
-	Q_ASSERT(userid>0 && userid<256);
-	sendOpCommand(QString("kick #%1").arg(userid));
-}
-
-void Client::sendSetSessionTitle(const QString &title)
-{
-	_server->sendMessage(MessagePtr(new protocol::SessionTitle(_my_id, title)));
-}
-
-void Client::sendLockSession(bool lock)
-{
-	sendOpCommand(QStringLiteral("lockboard ") + (lock ? "on" : "off"));
-}
-
-void Client::sendLockLayerControls(bool lock)
-{
-	sendOpCommand(QStringLiteral("locklayerctrl ") + (lock ? "on" : "off"));
-}
-
-void Client::sendCloseSession(bool close)
-{
-	sendOpCommand(QStringLiteral("logins ") + (close ? "off" : "on"));
-}
-
-void Client::sendLayerAcl(int layerid, bool locked, QList<uint8_t> exclusive)
-{
-	if(_isloopback) {
-		// Allow layer locking in loopback mode. Exclusive access doesn't make any sense in this mode.
-		_server->sendMessage(MessagePtr(new protocol::LayerACL(_my_id, layerid, locked, QList<uint8_t>())));
-
->>>>>>> 24caa30f
-	} else {
-		QJsonObject kwargs;
-		if(action)
-			kwargs["action"] = true;
-
-		sendMessage(command::serverCommand("chat", QJsonArray() << message, kwargs));
-	}
+	_server->sendMessage(protocol::Chat::pin(m_myId, message));
 }
 
 void Client::handleMessage(protocol::MessagePtr msg)
@@ -311,45 +211,10 @@
 		qDebug("Resetting session!");
 		emit sessionResetted();
 
-<<<<<<< HEAD
 	} else {
 		qWarning() << "Unknown reset state:" << msg.reply["state"].toString();
 		qWarning() << msg.message;
 	}
-=======
-void Client::handleChatMessage(const protocol::Chat &msg)
-{
-	QString username;
-	if(msg.contextId()==0)
-		username = tr("Server");
-	else
-		username = _userlist->getUsername(msg.contextId());
-
-	// Session operators can pin messages
-	if(msg.isPinned()) {
-		User u = _userlist->getUserById(msg.contextId());
-		if(u.isOperator) {
-			emit pinnedChatReceived(msg.message());
-			return;
-		}
-	}
-
-	emit chatMessageReceived(
-		username,
-		msg.message(),
-		msg.isAnnouncement(),
-		msg.isAction(),
-		msg.contextId() == _my_id
-	);
-}
-
-void Client::handleMarkerMessage(const protocol::Marker &msg)
-{
-	emit markerMessageReceived(
-		_userlist->getUsername(msg.contextId()),
-		msg.text()
-	);
->>>>>>> 24caa30f
 }
 
 void Client::handleDisconnectMessage(const protocol::Disconnect &msg)
