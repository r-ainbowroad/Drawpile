/*
   Drawpile - a collaborative drawing program.

   Copyright (C) 2014-2015 Calle Laakkonen

   Drawpile is free software: you can redistribute it and/or modify
   it under the terms of the GNU General Public License as published by
   the Free Software Foundation, either version 3 of the License, or
   (at your option) any later version.

   Drawpile is distributed in the hope that it will be useful,
   but WITHOUT ANY WARRANTY; without even the implied warranty of
   MERCHANTABILITY or FITNESS FOR A PARTICULAR PURPOSE.  See the
   GNU General Public License for more details.

   You should have received a copy of the GNU General Public License
   along with Drawpile.  If not, see <http://www.gnu.org/licenses/>.
*/

#include "recording/indexbuilder.h"
#include "../shared/record/reader.h"
#include "../shared/record/writer.h"
#include "../shared/net/pen.h"
#include "../shared/net/image.h"
#include "../shared/net/meta.h"
#include "../shared/net/undo.h"
#include "../shared/net/recording.h"

#include "statetracker.h"
#include "core/layerstack.h"
#include "net/layerlist.h"

#include <QDebug>
#include <QBuffer>
#include <QColor>
#include <QBuffer>
#include <QElapsedTimer>
#include <KZip>

namespace recording {

IndexBuilder::IndexBuilder(const QString &inputfile, const QString &targetfile, QObject *parent)
	: QObject(parent), QRunnable(), _inputfile(inputfile), _targetfile(targetfile)
{
}

void IndexBuilder::abort()
{
	_abortflag = 1;
	qDebug() << "aborting indexing...";
}

void IndexBuilder::run()
{
	// Open output file
	KZip zip(_targetfile);
	if(!zip.open(QIODevice::WriteOnly)) {
		emit done(false, tr("Error opening %1 for writing").arg(_targetfile));
		return;
	}

	// Build the index
	Reader reader(_inputfile);

	Compatibility readerOk = reader.open();
	if(readerOk != COMPATIBLE && readerOk != MINOR_INCOMPATIBILITY) {
		qWarning() << "Couldn't open recording for indexing. Error code" << readerOk;
		emit done(false, reader.errorString());
		return;
	}

	MessageRecord record;
	_pos = 0;
	do {
		if(_abortflag.load()) {
			qWarning() << "Indexing aborted (index phase)";
			emit done(false, "aborted");
			return;
		}

		_offset = reader.filePosition();
		record = reader.readNext();
		if(record.status == MessageRecord::OK) {
			protocol::MessagePtr msg(record.message);
			addToIndex(msg);
		} else if(record.status == MessageRecord::INVALID) {
			qWarning() << "invalid message type" << record.error.type << "at index" << _pos;
		}
		++_pos;
	} while(record.status != MessageRecord::END_OF_RECORDING);



	// Write snapshots
	reader.rewind();
	emit progress(reader.filePosition());
	writeSnapshots(reader, zip);

	if(_abortflag.load()) {
		qWarning() << "Indexing aborted (snapshot phase)";
		emit done(false, "aborted");
		return;
	}

	// Write index
	{
		QBuffer indexBuffer;
		indexBuffer.open(QBuffer::ReadWrite);
		m_index.writeIndex(&indexBuffer);

		zip.writeFile("index", indexBuffer.data());
	}

	// Write recording hash
	QByteArray hash = hashRecording(_inputfile);
	zip.writeFile("hash", hash);

	if(!zip.close()) {
		emit done(false, tr("Error writing file"));
		return;
	}

	emit done(true, QString());
}

void IndexBuilder::writeSnapshots(Reader &reader, KZip &zip)
{
	static const qint64 SNAPSHOT_INTERVAL_MS = 1000; // snapshot interval in milliseconds
	static const int SNAPSHOT_MIN_ACTIONS = 200; // minimum number of actions between snapshots

	paintcore::LayerStack image;
	net::LayerListModel layermodel;
	drawingboard::StateTracker statetracker(&image, &layermodel, 1);

	MessageRecord msg;
	int snapshotCounter = 0;
	QElapsedTimer timer;
	timer.start();
	while(true) {
		if(_abortflag.load())
			return;

		msg = reader.readNext();
		if(msg.status == MessageRecord::END_OF_RECORDING)
			break;
		else if(msg.status == MessageRecord::INVALID)
			continue;

		protocol::MessagePtr m(msg.message);
		if(m->isCommand()) {
			statetracker.receiveCommand(m);
			++snapshotCounter;
		}

<<<<<<< HEAD
		++snapshotCounter;

		// Save a snapshot every SNAPSHOT_INTERVAL or at every marker. (But no more often than SNAPSHOT_MIN_INTERVAL)
		// Also: every index must have an initial snapshot
		if(m_index.snapshots().isEmpty() || snapshotCounter == SNAPSHOT_INTERVAL || (m->type() == protocol::MSG_MARKER && snapshotCounter>=SNAPSHOT_MIN_INTERVAL)) {
			snapshotCounter = 0;
=======
		// Save a snapshot every SNAPSHOT_INTERVAL or at every marker. (But no more often than SNAPSHOT_MIN_ACTIONS)
		// Note. We use the actual elapsed rendering time to decide when to snapshot. This means that (ideally),
		// the time it takes to jump to a snapshot is at most SNAPSHOT_INTERVAL milliseconds (+ the time it takes to load the snapshot)
		if(_index.snapshots().isEmpty() || ((timer.hasExpired(SNAPSHOT_INTERVAL_MS) || m->type() == protocol::MSG_MARKER) && snapshotCounter>=SNAPSHOT_MIN_ACTIONS)) {
>>>>>>> 5876589e
			qint64 streampos = reader.filePosition();
			emit progress(streampos);
			drawingboard::StateSavepoint sp = statetracker.createSavepoint(-1);

			QBuffer buf;
			buf.open(QBuffer::ReadWrite);
			{
				QDataStream ds(&buf);
				sp.toDatastream(ds);
			}

			int snapshotIdx = m_index.m_snapshots.size();
			zip.writeFile(QString("snapshot-%1").arg(snapshotIdx), buf.data());
<<<<<<< HEAD
			m_index.m_snapshots.append(SnapshotEntry(streampos, reader.currentIndex()));
=======
			_index._snapshots.append(SnapshotEntry(streampos, reader.currentIndex()));

			snapshotCounter = 0;
			timer.restart();
>>>>>>> 5876589e
		}
	}
}

void IndexBuilder::addToIndex(const protocol::MessagePtr msg)
{
	IndexType type = IDX_NULL;
	QString title;
	quint32 color = _colors[msg->contextId()];

	switch(msg->type()) {
	using namespace protocol;
	case MSG_CANVAS_RESIZE: type = IDX_RESIZE; break;

	case MSG_LAYER_CREATE:
	case MSG_LAYER_COPY: type = IDX_CREATELAYER; break;

	case MSG_LAYER_DELETE: type = IDX_DELETELAYER; break;
	case MSG_PUTIMAGE: type = IDX_PUTIMAGE; break;

	case MSG_PEN_MOVE:
	case MSG_PEN_UP: type = IDX_STROKE; break;

	case MSG_TOOLCHANGE:
		_colors[msg->contextId()] = msg.cast<const protocol::ToolChange>().color_h();
		break;

	case MSG_ANNOTATION_CREATE:
	case MSG_ANNOTATION_DELETE:
	case MSG_ANNOTATION_EDIT:
	case MSG_ANNOTATION_RESHAPE: type = IDX_ANNOTATE; break;

	case MSG_UNDO:
		if(msg.cast<const protocol::Undo>().points() > 0)
			type = IDX_UNDO;
		else
			type = IDX_REDO;
		break;

	case MSG_FILLRECT:
		type = IDX_FILL;
		color = msg.cast<const protocol::FillRect>().color();
		break;

	case MSG_CHAT:
		type = IDX_CHAT;
		title = msg.cast<const protocol::Chat>().message().left(32);
		break;

	case MSG_INTERVAL: type = IDX_PAUSE; break;

	case MSG_MOVEPOINTER: type = IDX_LASER; break;

	case MSG_MARKER:
		type = IDX_MARKER;
		title = msg.cast<const protocol::Marker>().text();
		break;

	case MSG_USER_JOIN:
		m_index.m_ctxnames[msg->contextId()] = msg.cast<const protocol::UserJoin>().name();
		return;

	default: break;
	}

	if(type==IDX_NULL) {
		return;

	} else if(type==IDX_PUTIMAGE || type==IDX_ANNOTATE) {
		// Combine consecutive messages from the same user
		for(int i=m_index.m_index.size()-1;i>=0;--i) {
			IndexEntry &e = m_index.m_index[i];
			if(e.context_id == msg->contextId()) {
				if(e.type == type) {
					e.end = _pos;
					return;
				}
				break;
			}
		}

	} else if(type==IDX_LASER) {
		// Combine laser pointer strokes and drop other MovePointer messages
		for(int i=m_index.m_index.size()-1;i>=0;--i) {
			IndexEntry &e = m_index.m_index[i];
			if(e.context_id == msg->contextId()) {
				if(e.type == type) {
					int persistence = msg.cast<const protocol::MovePointer>().persistence();
					if(persistence==0) {
						e.flags |= IndexEntry::FLAG_FINISHED;
						return;
					} else if(!(e.flags & IndexEntry::FLAG_FINISHED)) {
						e.end = _pos;
						return;
					}
				}
				break;
			}
		}

	} else if(type==IDX_STROKE) {
		// Combine all strokes up to last pen-up from the same user
		for(int i=m_index.m_index.size()-1;i>=0;--i) {
			IndexEntry &e = m_index.m_index[i];
			if(e.context_id == msg->contextId() && e.type == IDX_STROKE) {
				if(!(e.flags & IndexEntry::FLAG_FINISHED)) {
					e.end = _pos;
					if(msg->type() == protocol::MSG_PEN_UP)
						e.flags |= IndexEntry::FLAG_FINISHED;
					return;
				}
				break;
			}
		}
	}

	// New index entry
	m_index.m_index.append(IndexEntry(type, msg->contextId(), _offset, _pos, _pos, color, title));
}

}<|MERGE_RESOLUTION|>--- conflicted
+++ resolved
@@ -152,19 +152,10 @@
 			++snapshotCounter;
 		}
 
-<<<<<<< HEAD
-		++snapshotCounter;
-
-		// Save a snapshot every SNAPSHOT_INTERVAL or at every marker. (But no more often than SNAPSHOT_MIN_INTERVAL)
-		// Also: every index must have an initial snapshot
-		if(m_index.snapshots().isEmpty() || snapshotCounter == SNAPSHOT_INTERVAL || (m->type() == protocol::MSG_MARKER && snapshotCounter>=SNAPSHOT_MIN_INTERVAL)) {
-			snapshotCounter = 0;
-=======
 		// Save a snapshot every SNAPSHOT_INTERVAL or at every marker. (But no more often than SNAPSHOT_MIN_ACTIONS)
 		// Note. We use the actual elapsed rendering time to decide when to snapshot. This means that (ideally),
 		// the time it takes to jump to a snapshot is at most SNAPSHOT_INTERVAL milliseconds (+ the time it takes to load the snapshot)
-		if(_index.snapshots().isEmpty() || ((timer.hasExpired(SNAPSHOT_INTERVAL_MS) || m->type() == protocol::MSG_MARKER) && snapshotCounter>=SNAPSHOT_MIN_ACTIONS)) {
->>>>>>> 5876589e
+		if(m_index.snapshots().isEmpty() || ((timer.hasExpired(SNAPSHOT_INTERVAL_MS) || m->type() == protocol::MSG_MARKER) && snapshotCounter>=SNAPSHOT_MIN_ACTIONS)) {
 			qint64 streampos = reader.filePosition();
 			emit progress(streampos);
 			drawingboard::StateSavepoint sp = statetracker.createSavepoint(-1);
@@ -178,14 +169,10 @@
 
 			int snapshotIdx = m_index.m_snapshots.size();
 			zip.writeFile(QString("snapshot-%1").arg(snapshotIdx), buf.data());
-<<<<<<< HEAD
 			m_index.m_snapshots.append(SnapshotEntry(streampos, reader.currentIndex()));
-=======
-			_index._snapshots.append(SnapshotEntry(streampos, reader.currentIndex()));
 
 			snapshotCounter = 0;
 			timer.restart();
->>>>>>> 5876589e
 		}
 	}
 }
